"""
Module for abstract dataset definitions with dynamic abstract methods.

This module defines:
- AutoAbstractMeta: metaclass that auto-generates abstract stubs based on sample_keys.
- BaseDataset: a generic PyTorch Dataset using dynamic getters.
- MyContrastiveDataset: example subclass for contrastive learning paradigms.
"""

from abc import ABCMeta, abstractmethod

# Copyright The PyTorch Lightning team.
#
# Licensed under the Apache License, Version 2.0 (the "License");
# you may not use this file except in compliance with the License.
# You may obtain a copy of the License at
#
#     http://www.apache.org/licenses/LICENSE-2.0
#
# Unless required by applicable law or agreed to in writing, software
# distributed under the License is distributed on an "AS IS" BASIS,
# WITHOUT WARRANTIES OR CONDITIONS OF ANY KIND, either express or implied.
# See the License for the specific language governing permissions and
# limitations under the License.
from typing import Any, Dict, List, Optional, Tuple

import torch
from torch.utils.data import Dataset

from ..utils.enums import DataKeys
<<<<<<< HEAD
from .sample import Sample
=======
>>>>>>> 31232dc2

__all__ = [
    "BaseDataset",
    "InputMixin",
    "TargetMixin",
    "PositiveMixin",
    "NegativeMixin",
    "UnlabelledDatasetBase",
    "LabelledDatasetBase",
    "ContastiveDatasetBase",
    "TripletDatasetBase",
]


class DatasetMeta(ABCMeta):
    """
    Metaclass that auto-injects abstract getter stubs for each key in `sample_keys`.

    If a subclass defines `sample_keys`, any missing `get_<key>` methods
    will be created as abstract stubs that raise NotImplementedError.

    NOTE: This enables further abtsract Dataset classes to be created simply from list of required sample keys
    """

    def __new__(
        mcls, name: str, bases: tuple[type, ...], namespace: dict[str, Any]
    ) -> "DatasetMeta":
        """
        Construct a new class, injecting abstractmethod stubs.

        Args:
            name (str): Name of the new class.
            bases (Tuple[type, ...]): Base classes of the new class.
            namespace (Dict[str, Any]): Attributes defined in the class body.

        Returns:
            AutoAbstractMeta: The newly created class with injected stubs.
        """
        # Determine declared and inherited sample_keys, then form their union
        declared_keys: list[str] = namespace.get("sample_keys", [])
        inherited_keys: list[str] = []
        for base in bases:
            inherited_keys.extend(getattr(base, "sample_keys", []))
        # Combine inherited and declared, preserving order and uniqueness
        keys_list: list[str] = []
        for k in inherited_keys + declared_keys:
            if k not in keys_list:
                keys_list.append(k)
        keys = keys_list
        # ensure the resulting class exposes the aggregated keys
        namespace["sample_keys"] = keys

        # For each key, ensure there’s a get_<key>; if not, create an abstract
        # stub
        if keys:
            for key in keys:
                method_name = f"get_{key}"
                if method_name not in namespace and not any(
                    hasattr(base, method_name) for base in bases
                ):
                    # define an abstractmethod stub
                    def _stub(self, idx: int, _method_name=method_name):
                        raise NotImplementedError(
                            f"{name} must implement `{_method_name}`"
                        )

                    namespace[method_name] = abstractmethod(_stub)
        cls = super().__new__(mcls, name, bases, namespace)
        return cls


class BaseDataset(Dataset, metaclass=DatasetMeta):
    """
    Generic PyTorch Dataset with dynamic abstract getters.

    Attributes:
        sample_keys (List[str]): Keys defining each component returned by __getitem__.
    """

    sample_keys: list[str] = []

    def __getitem__(self, idx: int) -> dict[str, torch.Tensor]:
        """
        Retrieve a sample by index.

        Args:
            idx (int): Index of the sample.

        Returns:
            Dict[str, torch.Tensor]: Mapping from each key in `sample_keys` to a tensor.
        """
        return Sample(**{k: getattr(self, f"get_{k}")(idx) for k in self.sample_keys})

    def __init_subclass__(cls, **kwargs):
        """
        Enforce that all subclasses define a non-empty `sample_keys` attribute.
        """
        super().__init_subclass__(**kwargs)
        if cls is not BaseDataset and not getattr(cls, "sample_keys", None):
            raise TypeError(
                f"{cls.__name__} must define a non-empty `sample_keys` attribute"
            )

    @abstractmethod
    def __len__(self) -> int:
        """
        Return the total number of samples in the dataset.

        Returns:
            int: Number of samples.
        """


class InputMixin(BaseDataset):
    """Dataset mix-in that mandates a `get_input` method, the output of which
    will be added to the `__getitem__` ouput dict of all subclasses with key
    "input".
    """

    sample_keys = [DataKeys.INPUT]


class TargetMixin(BaseDataset):
    """Dataset mix-in that mandates a `get_target` method."""

    sample_keys = [DataKeys.TARGET]


class PositiveMixin(BaseDataset):
    """Dataset mix-in that mandates a `get_positive` method."""

    sample_keys = [DataKeys.POSITIVE]


class NegativeMixin(BaseDataset):
    """Dataset mix-in that mandates a `get_negative` method."""

    sample_keys = [DataKeys.NEGATIVE]


# Abstract dataset bases


class UnlabelledDatasetBase(InputMixin):
    """
    Abstract base for unlabeled datasets.

    Combines mix-ins to enforce retrieval of input samples only.
    """


class LabelledDatasetBase(InputMixin, TargetMixin):
    """
    Abstract base for labeled datasets.

    Combines mix-ins to enforce retrieval of input and target samples.
    """


class ContastiveDatasetBase(InputMixin, PositiveMixin):
    """
    Abstract base for contrastive datasets.

    Combines mix-ins to enforce retrieval of input and positive samples.
    """


class TripletDatasetBase(ContastiveDatasetBase, NegativeMixin):
    """
    Abstract base for triplet datasets.

    Combines mix-ins to enforce retrieval of input, positive, and negative samples.
    """<|MERGE_RESOLUTION|>--- conflicted
+++ resolved
@@ -28,10 +28,7 @@
 from torch.utils.data import Dataset
 
 from ..utils.enums import DataKeys
-<<<<<<< HEAD
 from .sample import Sample
-=======
->>>>>>> 31232dc2
 
 __all__ = [
     "BaseDataset",
